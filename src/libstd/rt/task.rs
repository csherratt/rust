// Copyright 2013 The Rust Project Developers. See the COPYRIGHT
// file at the top-level directory of this distribution and at
// http://rust-lang.org/COPYRIGHT.
//
// Licensed under the Apache License, Version 2.0 <LICENSE-APACHE or
// http://www.apache.org/licenses/LICENSE-2.0> or the MIT license
// <LICENSE-MIT or http://opensource.org/licenses/MIT>, at your
// option. This file may not be copied, modified, or distributed
// except according to those terms.

//! Language-level runtime services that should reasonably expected
//! to be available 'everywhere'. Local heaps, GC, unwinding,
//! local storage, and logging. Even a 'freestanding' Rust would likely want
//! to implement this.

use prelude::*;
use libc::{c_void, uintptr_t};
use cast::transmute;
use option::{Option, Some, None};
use rt::local::Local;
use super::local_heap::LocalHeap;
use rt::logging::StdErrLogger;
<<<<<<< HEAD
use rt::sched::{SchedHome, AnySched};
=======
use rt::join_latch::JoinLatch;
>>>>>>> 505ef7e7

pub struct Task {
    heap: LocalHeap,
    gc: GarbageCollector,
    storage: LocalStorage,
    logger: StdErrLogger,
<<<<<<< HEAD
    unwinder: Option<Unwinder>,
    destroyed: bool,
    home: Option<SchedHome>
=======
    unwinder: Unwinder,
    join_latch: Option<~JoinLatch>,
    on_exit: Option<~fn(bool)>,
    destroyed: bool
>>>>>>> 505ef7e7
}

pub struct GarbageCollector;
pub struct LocalStorage(*c_void, Option<~fn(*c_void)>);

pub struct Unwinder {
    unwinding: bool,
}

impl Task {
    pub fn new_root() -> Task {
        Task {
            heap: LocalHeap::new(),
            gc: GarbageCollector,
            storage: LocalStorage(ptr::null(), None),
            logger: StdErrLogger,
<<<<<<< HEAD
            unwinder: Some(Unwinder { unwinding: false }),
            destroyed: false,
            home: Some(AnySched)
=======
            unwinder: Unwinder { unwinding: false },
            join_latch: Some(JoinLatch::new_root()),
            on_exit: None,
            destroyed: false
>>>>>>> 505ef7e7
        }
    }

    pub fn new_child(&mut self) -> Task {
        Task {
            heap: LocalHeap::new(),
            gc: GarbageCollector,
            storage: LocalStorage(ptr::null(), None),
            logger: StdErrLogger,
<<<<<<< HEAD
            unwinder: None,
            destroyed: false,
            home: Some(AnySched)
=======
            unwinder: Unwinder { unwinding: false },
            join_latch: Some(self.join_latch.get_mut_ref().new_child()),
            on_exit: None,
            destroyed: false
>>>>>>> 505ef7e7
        }
    }

    pub fn give_home(&mut self, new_home: SchedHome) {
        self.home = Some(new_home);
    }

    pub fn run(&mut self, f: &fn()) {
        // This is just an assertion that `run` was called unsafely
        // and this instance of Task is still accessible.
        do Local::borrow::<Task, ()> |task| {
            assert!(ptr::ref_eq(task, self));
        }

        self.unwinder.try(f);
        self.destroy();

        // Wait for children. Possibly report the exit status.
        let local_success = !self.unwinder.unwinding;
        let join_latch = self.join_latch.swap_unwrap();
        match self.on_exit {
            Some(ref on_exit) => {
                let success = join_latch.wait(local_success);
                (*on_exit)(success);
            }
            None => {
                join_latch.release(local_success);
            }
        }
    }

    /// must be called manually before finalization to clean up
    /// thread-local resources. Some of the routines here expect
    /// Task to be available recursively so this must be
    /// called unsafely, without removing Task from
    /// thread-local-storage.
    fn destroy(&mut self) {
        // This is just an assertion that `destroy` was called unsafely
        // and this instance of Task is still accessible.
        do Local::borrow::<Task, ()> |task| {
            assert!(ptr::ref_eq(task, self));
        }
        match self.storage {
            LocalStorage(ptr, Some(ref dtor)) => {
                (*dtor)(ptr)
            }
            _ => ()
        }
        self.destroyed = true;
    }
}

impl Drop for Task {
    fn finalize(&self) { assert!(self.destroyed) }
}

// Just a sanity check to make sure we are catching a Rust-thrown exception
static UNWIND_TOKEN: uintptr_t = 839147;

impl Unwinder {
    pub fn try(&mut self, f: &fn()) {
        use sys::Closure;

        unsafe {
            let closure: Closure = transmute(f);
            let code = transmute(closure.code);
            let env = transmute(closure.env);

            let token = rust_try(try_fn, code, env);
            assert!(token == 0 || token == UNWIND_TOKEN);
        }

        extern fn try_fn(code: *c_void, env: *c_void) {
            unsafe {
                let closure: Closure = Closure {
                    code: transmute(code),
                    env: transmute(env),
                };
                let closure: &fn() = transmute(closure);
                closure();
            }
        }

        extern {
            #[rust_stack]
            fn rust_try(f: *u8, code: *c_void, data: *c_void) -> uintptr_t;
        }
    }

    pub fn begin_unwind(&mut self) -> ! {
        self.unwinding = true;
        unsafe {
            rust_begin_unwind(UNWIND_TOKEN);
            return transmute(());
        }
        extern {
            fn rust_begin_unwind(token: uintptr_t);
        }
    }
}

#[cfg(test)]
mod test {
    use rt::test::*;

    #[test]
    fn local_heap() {
        do run_in_newsched_task() {
            let a = @5;
            let b = a;
            assert!(*a == 5);
            assert!(*b == 5);
        }
    }

    #[test]
    fn tls() {
        use local_data::*;
        do run_in_newsched_task() {
            unsafe {
                fn key(_x: @~str) { }
                local_data_set(key, @~"data");
                assert!(*local_data_get(key).get() == ~"data");
                fn key2(_x: @~str) { }
                local_data_set(key2, @~"data");
                assert!(*local_data_get(key2).get() == ~"data");
            }
        }
    }

    #[test]
    fn unwind() {
        do run_in_newsched_task() {
            let result = spawntask_try(||());
            assert!(result.is_ok());
            let result = spawntask_try(|| fail!());
            assert!(result.is_err());
        }
    }

    #[test]
    fn rng() {
        do run_in_newsched_task() {
            use rand::{rng, Rng};
            let mut r = rng();
            let _ = r.next();
        }
    }

    #[test]
    fn logging() {
        do run_in_newsched_task() {
            info!("here i am. logging in a newsched task");
        }
    }

    #[test]
    fn comm_oneshot() {
        use comm::*;

        do run_in_newsched_task {
            let (port, chan) = oneshot();
            send_one(chan, 10);
            assert!(recv_one(port) == 10);
        }
    }

    #[test]
    fn comm_stream() {
        use comm::*;

        do run_in_newsched_task() {
            let (port, chan) = stream();
            chan.send(10);
            assert!(port.recv() == 10);
        }
    }

    #[test]
    fn linked_failure() {
        do run_in_newsched_task() {
            let res = do spawntask_try {
                spawntask_random(|| fail!());
            };
            assert!(res.is_err());
        }
    }
}
<|MERGE_RESOLUTION|>--- conflicted
+++ resolved
@@ -20,27 +20,19 @@
 use rt::local::Local;
 use super::local_heap::LocalHeap;
 use rt::logging::StdErrLogger;
-<<<<<<< HEAD
 use rt::sched::{SchedHome, AnySched};
-=======
 use rt::join_latch::JoinLatch;
->>>>>>> 505ef7e7
 
 pub struct Task {
     heap: LocalHeap,
     gc: GarbageCollector,
     storage: LocalStorage,
     logger: StdErrLogger,
-<<<<<<< HEAD
-    unwinder: Option<Unwinder>,
-    destroyed: bool,
-    home: Option<SchedHome>
-=======
     unwinder: Unwinder,
+    home: Option<SchedHome>,
     join_latch: Option<~JoinLatch>,
     on_exit: Option<~fn(bool)>,
     destroyed: bool
->>>>>>> 505ef7e7
 }
 
 pub struct GarbageCollector;
@@ -57,16 +49,11 @@
             gc: GarbageCollector,
             storage: LocalStorage(ptr::null(), None),
             logger: StdErrLogger,
-<<<<<<< HEAD
-            unwinder: Some(Unwinder { unwinding: false }),
-            destroyed: false,
-            home: Some(AnySched)
-=======
             unwinder: Unwinder { unwinding: false },
+            home: Some(AnySched),
             join_latch: Some(JoinLatch::new_root()),
             on_exit: None,
             destroyed: false
->>>>>>> 505ef7e7
         }
     }
 
@@ -76,16 +63,11 @@
             gc: GarbageCollector,
             storage: LocalStorage(ptr::null(), None),
             logger: StdErrLogger,
-<<<<<<< HEAD
-            unwinder: None,
-            destroyed: false,
-            home: Some(AnySched)
-=======
+            home: Some(AnySched),
             unwinder: Unwinder { unwinding: false },
             join_latch: Some(self.join_latch.get_mut_ref().new_child()),
             on_exit: None,
             destroyed: false
->>>>>>> 505ef7e7
         }
     }
 
